--- conflicted
+++ resolved
@@ -19,15 +19,9 @@
     args.add_argument("--temperature", type=float, default=1.2) # TODO: test >1 
     args.add_argument("--episodes", type=int, default=15)
     args.add_argument("--num_candidates", type=int, default=16, help="Number of sampled candidate per monkey iteration")
-<<<<<<< HEAD
-    args.add_argument("--batch_size", type=int, default=32, help="Total batch size for all actors and learner that is later split into chunks") # 224 total per learner 
-    args.add_argument("--learner_chunk_size", type=int, default=6, help="Number of samples to generate by the learner")
-    args.add_argument("--train_batch_size", type=int, default=8, help="Minimum batch size for the learner to train on with gradient accumulation") #21400MiB currently in that setup
-=======
     args.add_argument("--batch_size", type=int, default=30, help="Total batch size for all actors and learner that is later split into chunks") # 224 total per learner 
     args.add_argument("--learner_chunk_size", type=int, default=8, help="Sub batch size from the inital batch size for each learner to generate")
     args.add_argument("--train_batch_size", type=int, default=8, help="Minimum batch size for the learner to train on with gradient accumulation")
->>>>>>> e6aac14f
     args.add_argument("--save_every", type=int, default=100, help="Save the model every x training steps")
     args.add_argument("--eval_every", type=int, default=10, help="Evaluate the model every x training steps")
     args.add_argument("--number_of_actors", type=int, default=2, help="Number of actors to use, default is 0. Only uses the learner to generate and train.")
